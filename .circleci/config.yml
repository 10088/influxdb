--- conflicted
+++ resolved
@@ -100,39 +100,6 @@
     docker:
       - image: circleci/node:13.0.1-stretch-browsers
       - image: quay.io/influxdb/influx:nightly
-<<<<<<< HEAD
-        command: [ --e2e-testing=true ]
-    steps:
-      - checkout
-      - run:
-         name: Environment check
-         command: |
-           git --version
-           node --version && npm --version
-           docker --version
-           google-chrome --version && which google-chrome && chromedriver --version && which chromedriver
-           timeout 300 bash -c 'while [[ "$(curl -s -o /dev/null -w ''%{http_code}'' localhost:9999)" != "200" ]]; do sleep 5; done' || false
-      - run:
-         name: Checkout Tests
-         command: git clone --single-branch --branch 2.0-Alpha https://github.com/bonitoo-io/selenium-accept-infl2.git
-      - run:
-         name: Selenium tests
-         command: |
-           set +e
-           cd selenium-accept-infl2
-           npm install
-           npm test; TEST_RESULT=$?
-           npm run report:html
-           npm run report:junit
-           mkdir -p ~/test-results/cucumber
-           mkdir -p ~/artifacts/html
-           cp ~/project/selenium-accept-infl2/report/cucumber_report.html ~/artifacts/html/cucumber_report.html
-           cp ~/project/selenium-accept-infl2/report/cucumber_junit.xml ~/test-results/cucumber/report.xml
-           cp ~/project/selenium-accept-infl2/report/cucumber_junit.xml ~/artifacts/report.xml
-           cp -r ~/project/selenium-accept-infl2/screenshots ~/artifacts
-           ls -al
-           exit $TEST_RESULT
-=======
         command: [--e2e-testing=true]
     steps:
       - checkout
@@ -164,7 +131,6 @@
             cp -r ~/project/selenium-accept-infl2/screenshots ~/artifacts
             ls -al
             exit $TEST_RESULT
->>>>>>> fdc3e765
       - store_test_results:
           path: ~/test-results
       - store_artifacts:
