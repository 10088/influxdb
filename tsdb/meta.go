--- conflicted
+++ resolved
@@ -605,7 +605,6 @@
 	return keys
 }
 
-<<<<<<< HEAD
 // SeriesKeys returns the keys of every series in this measurement
 func (m *Measurement) SeriesKeys() [][]byte {
 	m.mu.RLock()
@@ -613,7 +612,10 @@
 	keys := make([][]byte, 0, len(m.seriesByID))
 	for _, s := range m.seriesByID {
 		keys = append(keys, []byte(s.Key))
-=======
+	}
+	return keys
+}
+
 func (m *Measurement) SeriesIDs() SeriesIDs {
 	m.mu.RLock()
 	if len(m.sortedSeriesIDs) == len(m.seriesByID) {
@@ -640,20 +642,6 @@
 	s := m.sortedSeriesIDs
 	m.mu.Unlock()
 	return s
-}
-
-// ValidateGroupBy ensures that the GROUP BY is not a field.
-func (m *Measurement) ValidateGroupBy(stmt *influxql.SelectStatement) error {
-	for _, d := range stmt.Dimensions {
-		switch e := d.Expr.(type) {
-		case *influxql.VarRef:
-			if m.HasField(e.Val) {
-				return fmt.Errorf("can not use field in GROUP BY clause: %s", e.Val)
-			}
-		}
->>>>>>> 566d8421
-	}
-	return keys
 }
 
 // HasTagKey returns true if at least one series in this measurement has written a value for the passed in tag key
@@ -1630,14 +1618,9 @@
 // NewSeries returns an initialized series struct
 func NewSeries(key []byte, tags models.Tags) *Series {
 	return &Series{
-<<<<<<< HEAD
-		Key:  string(key),
-		tags: tags,
-=======
-		Key:      key,
+		Key:      string(key),
 		tags:     tags,
 		shardIDs: make(map[uint64]struct{}),
->>>>>>> 566d8421
 	}
 }
 
