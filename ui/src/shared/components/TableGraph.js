--- conflicted
+++ resolved
@@ -180,16 +180,13 @@
   }
 
   cellRenderer = ({columnIndex, rowIndex, key, parent, style}) => {
-<<<<<<< HEAD
     const {
       hoveredColumnIndex,
       hoveredRowIndex,
-      clickToSortFieldIndex,
-      clicktoSortDirection,
+      processedData,
+      sortField,
+      sortDirection,
     } = this.state
-=======
-    const {hoveredColumnIndex, hoveredRowIndex, processedData} = this.state
->>>>>>> a8593aa3
     const {tableOptions, colors} = this.props
 
     const {
@@ -233,18 +230,10 @@
       }
     }
 
-    const cellData = data[rowIndex][columnIndex]
-
-    let isSortByField
-    if (clickToSortFieldIndex === -1) {
-      isSortByField = tableOptions.sortBy.internalName === cellData
-    } else {
-      isSortByField = verticalTimeAxis
-        ? clickToSortFieldIndex === columnIndex
-        : clickToSortFieldIndex === rowIndex
-    }
-    const isSortingAsc = clicktoSortDirection === ASCENDING
-    const isSortingDesc = clicktoSortDirection === DESCENDING
+    const foundField =
+      isFieldName && fieldNames.find(field => field.internalName === cellData)
+    const fieldName =
+      foundField && (foundField.displayName || foundField.internalName)
 
     const cellClass = classnames('table-graph-cell', {
       'table-graph-cell__fixed-row': isFixedRow,
@@ -255,23 +244,10 @@
       'table-graph-cell__numerical': dataIsNumerical,
       'table-graph-cell__field-name': isFieldName,
       'table-graph-cell__sort-asc':
-        isFieldName && isSortByField && isSortingAsc,
+        isFieldName && sortField === cellData && sortDirection === ASCENDING,
       'table-graph-cell__sort-desc':
-        isFieldName && isSortByField && isSortingDesc,
-    })
-
-<<<<<<< HEAD
-    const foundColumn = columnNames.find(
-      column => column.internalName === cellData
-    )
-    const columnName =
-      foundColumn && (foundColumn.displayName || foundColumn.internalName)
-=======
-    const foundField =
-      isFieldName && fieldNames.find(field => field.internalName === cellData)
-    const fieldName =
-      foundField && (foundField.displayName || foundField.internalName)
->>>>>>> a8593aa3
+        isFieldName && sortField === cellData && sortDirection === DESCENDING,
+    })
 
     const cellContents = isTimeData
       ? `${moment(cellData).format(timeFormat)}`
