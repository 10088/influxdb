--- conflicted
+++ resolved
@@ -1,10 +1,5 @@
 #!/usr/bin/env bash
 set -eo pipefail
-
-<<<<<<< HEAD
-declare -r RUST_VERSION=1.52.1
-=======
-set -ex
 
 flux_dir=$(go list -m -f '{{.Dir}}' github.com/influxdata/flux)
 FLUX_RUST_VERSION=$(cat ${flux_dir}/Dockerfile_build | grep 'FROM rust:' | cut -d ' ' -f2 | cut -d ':' -f2)
@@ -12,7 +7,6 @@
 cd ..
 rm -rf flux-repo
 
->>>>>>> 7ad612b0
 # For security, we specify a particular rustup version and a SHA256 hash, computed
 # ourselves and hardcoded here. When updating `RUSTUP_VERSION`:
 #   1. Download the new rustup script from https://github.com/rust-lang/rustup/releases.
