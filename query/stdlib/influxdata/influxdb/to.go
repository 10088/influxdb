package influxdb

import (
	"context"
	"fmt"
	"sort"
	"time"

	"github.com/influxdata/flux"
	"github.com/influxdata/flux/codes"
	"github.com/influxdata/flux/compiler"
	"github.com/influxdata/flux/execute"
	"github.com/influxdata/flux/interpreter"
	"github.com/influxdata/flux/plan"
	"github.com/influxdata/flux/runtime"
	"github.com/influxdata/flux/semantic"
	"github.com/influxdata/flux/stdlib/influxdata/influxdb"
	"github.com/influxdata/flux/stdlib/kafka"
	"github.com/influxdata/flux/values"
	platform "github.com/influxdata/influxdb/v2"
	platform2 "github.com/influxdata/influxdb/v2/kit/platform"
	"github.com/influxdata/influxdb/v2/kit/platform/errors"
	"github.com/influxdata/influxdb/v2/kit/tracing"
	"github.com/influxdata/influxdb/v2/models"
	"github.com/influxdata/influxdb/v2/query"
	"github.com/influxdata/influxdb/v2/storage"
)

const (
	// ToKind is the kind for the `to` flux function
	ToKind = "influx2x/toKind"

	// TODO(jlapacik) remove this once we have execute.DefaultFieldColLabel
	defaultFieldColLabel       = "_field"
	DefaultMeasurementColLabel = "_measurement"
	DefaultBufferSize          = 1 << 14

	toOp = "influxdata/influxdb/to"
)

// ToOpSpec is the flux.OperationSpec for the `to` flux function.
type ToOpSpec struct {
	Bucket            string                       `json:"bucket"`
	BucketID          string                       `json:"bucketID"`
	Org               string                       `json:"org"`
	OrgID             string                       `json:"orgID"`
	Host              string                       `json:"host"`
	Token             string                       `json:"token"`
	TimeColumn        string                       `json:"timeColumn"`
	MeasurementColumn string                       `json:"measurementColumn"`
	TagColumns        []string                     `json:"tagColumns"`
	FieldFn           interpreter.ResolvedFunction `json:"fieldFn"`
}

func init() {
	toSignature := runtime.MustLookupBuiltinType("influxdata/influxdb", influxdb.ToKind)
	runtime.ReplacePackageValue("influxdata/influxdb", "to", flux.MustValue(flux.FunctionValueWithSideEffect(ToKind, createToOpSpec, toSignature)))
	flux.RegisterOpSpec(ToKind, func() flux.OperationSpec { return &ToOpSpec{} })
	plan.RegisterProcedureSpecWithSideEffect(ToKind, newToProcedure, ToKind)
	execute.RegisterTransformation(ToKind, createToTransformation)
}

// argsReader is an interface for OperationSpec that have the same method to read args.
type argsReader interface {
	flux.OperationSpec
	ReadArgs(args flux.Arguments) error
}

// ReadArgs reads the args from flux.Arguments into the op spec
func (o *ToOpSpec) ReadArgs(args flux.Arguments) error {
	var err error
	var ok bool

	if o.Bucket, ok, _ = args.GetString("bucket"); !ok {
		if o.BucketID, err = args.GetRequiredString("bucketID"); err != nil {
			return err
		}
	} else if o.BucketID, ok, _ = args.GetString("bucketID"); ok {
		return &flux.Error{
			Code: codes.Invalid,
			Msg:  "cannot provide both `bucket` and `bucketID` parameters to the `to` function",
		}
	}

	if o.Org, ok, _ = args.GetString("org"); !ok {
		if o.OrgID, _, err = args.GetString("orgID"); err != nil {
			return err
		}
	} else if o.OrgID, ok, _ = args.GetString("orgID"); ok {
		return &flux.Error{
			Code: codes.Invalid,
			Msg:  "cannot provide both `org` and `orgID` parameters to the `to` function",
		}
	}

	if o.Host, ok, _ = args.GetString("host"); ok {
		if o.Token, err = args.GetRequiredString("token"); err != nil {
			return err
		}
	}

	if o.TimeColumn, ok, _ = args.GetString("timeColumn"); !ok {
		o.TimeColumn = execute.DefaultTimeColLabel
	}

	if o.MeasurementColumn, ok, _ = args.GetString("measurementColumn"); !ok {
		o.MeasurementColumn = DefaultMeasurementColLabel
	}

	if tags, ok, _ := args.GetArray("tagColumns", semantic.String); ok {
		o.TagColumns = make([]string, tags.Len())
		tags.Sort(func(i, j values.Value) bool {
			return i.Str() < j.Str()
		})
		tags.Range(func(i int, v values.Value) {
			o.TagColumns[i] = v.Str()
		})
	}

	if fieldFn, ok, _ := args.GetFunction("fieldFn"); ok {
		if o.FieldFn, err = interpreter.ResolveFunction(fieldFn); err != nil {
			return err
		}
	}

	return err
}

func createToOpSpec(args flux.Arguments, a *flux.Administration) (flux.OperationSpec, error) {
	if err := a.AddParentFromArgs(args); err != nil {
		return nil, err
	}

	_, httpOK, err := args.GetString("url")
	if err != nil {
		return nil, err
	}

	_, kafkaOK, err := args.GetString("brokers")
	if err != nil {
		return nil, err
	}

	var s argsReader

	switch {
	case httpOK && kafkaOK:
		return nil, &flux.Error{
			Code: codes.Invalid,
			Msg:  "specify at most one of url, brokers in the same `to` function",
		}
	case kafkaOK:
		s = &kafka.ToKafkaOpSpec{}
	default:
		s = &ToOpSpec{}
	}
	if err := s.ReadArgs(args); err != nil {
		return nil, err
	}
	return s, nil
}

// Kind returns the kind for the ToOpSpec function.
func (ToOpSpec) Kind() flux.OperationKind {
	return ToKind
}

// BucketsAccessed returns the buckets accessed by the spec.
func (o *ToOpSpec) BucketsAccessed(orgID *platform2.ID) (readBuckets, writeBuckets []platform.BucketFilter) {
	bf := platform.BucketFilter{}
	if o.Bucket != "" {
		bf.Name = &o.Bucket
	}
	if o.BucketID != "" {
		id, err := platform2.IDFromString(o.BucketID)
		if err == nil {
			bf.ID = id
		}
	}
	if o.Org != "" {
		bf.Org = &o.Org
	}
	if o.OrgID != "" {
		id, err := platform2.IDFromString(o.OrgID)
		if err == nil {
			bf.OrganizationID = id
		}
	}
	writeBuckets = append(writeBuckets, bf)
	return readBuckets, writeBuckets
}

// ToProcedureSpec is the procedure spec for the `to` flux function.
type ToProcedureSpec struct {
	plan.DefaultCost
	Spec *ToOpSpec
}

// Kind returns the kind for the procedure spec for the `to` flux function.
func (o *ToProcedureSpec) Kind() plan.ProcedureKind {
	return ToKind
}

// Copy clones the procedure spec for `to` flux function.
func (o *ToProcedureSpec) Copy() plan.ProcedureSpec {
	s := o.Spec
	res := &ToProcedureSpec{
		Spec: &ToOpSpec{
			Bucket:            s.Bucket,
			BucketID:          s.BucketID,
			Org:               s.Org,
			OrgID:             s.OrgID,
			Host:              s.Host,
			Token:             s.Token,
			TimeColumn:        s.TimeColumn,
			MeasurementColumn: s.MeasurementColumn,
			TagColumns:        append([]string(nil), s.TagColumns...),
			FieldFn:           s.FieldFn.Copy(),
		},
	}
	return res
}

func newToProcedure(qs flux.OperationSpec, a plan.Administration) (plan.ProcedureSpec, error) {
	spec, ok := qs.(*ToOpSpec)
	if !ok && spec != nil {
		return nil, &flux.Error{
			Code: codes.Internal,
			Msg:  fmt.Sprintf("invalid spec type %T", qs),
		}
	}
	return &ToProcedureSpec{Spec: spec}, nil
}

func createToTransformation(id execute.DatasetID, mode execute.AccumulationMode, spec plan.ProcedureSpec, a execute.Administration) (execute.Transformation, execute.Dataset, error) {
	s, ok := spec.(*ToProcedureSpec)
	if !ok {
		return nil, nil, &flux.Error{
			Code: codes.Internal,
			Msg:  fmt.Sprintf("invalid spec type %T", spec),
		}
	}
	cache := execute.NewTableBuilderCache(a.Allocator())
	d := execute.NewDataset(id, mode, cache)
	deps := GetStorageDependencies(a.Context())
	if deps == (StorageDependencies{}) {
		return nil, nil, &flux.Error{
			Code: codes.Unimplemented,
			Msg:  "cannot return storage dependencies; storage dependencies are unimplemented",
		}
	}
	toDeps := deps.ToDeps
	t, err := NewToTransformation(a.Context(), d, cache, s, toDeps)
	if err != nil {
		return nil, nil, err
	}
	return t, d, nil
}

// ToTransformation is the transformation for the `to` flux function.
type ToTransformation struct {
	execute.ExecutionNode
	Ctx                context.Context
	OrgID              platform2.ID
	BucketID           platform2.ID
	d                  execute.Dataset
	fn                 *execute.RowMapFn
	cache              execute.TableBuilderCache
	spec               *ToProcedureSpec
	implicitTagColumns bool
	deps               ToDependencies
	buf                *storage.BufferedPointsWriter
}

// RetractTable retracts the table for the transformation for the `to` flux function.
func (t *ToTransformation) RetractTable(id execute.DatasetID, key flux.GroupKey) error {
	return t.d.RetractTable(key)
}

// NewToTransformation returns a new *ToTransformation with the appropriate fields set.
func NewToTransformation(ctx context.Context, d execute.Dataset, cache execute.TableBuilderCache, toSpec *ToProcedureSpec, deps ToDependencies) (x *ToTransformation, err error) {
	var fn *execute.RowMapFn
	spec := toSpec.Spec
	var bucketID, orgID *platform2.ID
	if spec.FieldFn.Fn != nil {
		fn = execute.NewRowMapFn(spec.FieldFn.Fn, compiler.ToScope(spec.FieldFn.Scope))
	}
	// Get organization ID
	if spec.Org != "" {
		oID, ok := deps.OrganizationLookup.Lookup(ctx, spec.Org)
		if !ok {
			return nil, &flux.Error{
				Code: codes.NotFound,
				Msg:  fmt.Sprintf("failed to look up organization %q", spec.Org),
			}
		}
		orgID = &oID
	} else if spec.OrgID != "" {
		if orgID, err = platform2.IDFromString(spec.OrgID); err != nil {
			return nil, err
		}
	} else {
		// No org or orgID provided as an arg, use the orgID from the context
		req := query.RequestFromContext(ctx)
		if req == nil {
			return nil, &errors.Error{
				Code: errors.EInternal,
				Msg:  "missing request on context",
				Op:   toOp,
			}
		}
		orgID = &req.OrganizationID
	}

	// Get bucket ID
	if spec.Bucket != "" {
		bID, ok := deps.BucketLookup.Lookup(ctx, *orgID, spec.Bucket)
		if !ok {
			return nil, &flux.Error{
				Code: codes.NotFound,
				Msg:  fmt.Sprintf("failed to look up bucket %q in org %q", spec.Bucket, spec.Org),
			}
		}
		bucketID = &bID
	} else if bucketID, err = platform2.IDFromString(spec.BucketID); err != nil {
		return nil, &flux.Error{
			Code: codes.Invalid,
			Msg:  "invalid bucket id",
			Err:  err,
		}
	}
	if orgID == nil || bucketID == nil {
		return nil, &flux.Error{
			Code: codes.Unknown,
			Msg:  "You must specify org and bucket",
		}
	}
	return &ToTransformation{
		Ctx:                ctx,
		OrgID:              *orgID,
		BucketID:           *bucketID,
		d:                  d,
		fn:                 fn,
		cache:              cache,
		spec:               toSpec,
		implicitTagColumns: spec.TagColumns == nil,
		deps:               deps,
		buf:                storage.NewBufferedPointsWriter(*orgID, *bucketID, DefaultBufferSize, deps.PointsWriter),
	}, nil
}

// Process does the actual work for the ToTransformation.
func (t *ToTransformation) Process(id execute.DatasetID, tbl flux.Table) error {
	if t.implicitTagColumns {

		// If no tag columns are specified, by default we exclude
		// _field, _value and _measurement from being tag columns.
		excludeColumns := map[string]bool{
			execute.DefaultValueColLabel: true,
			defaultFieldColLabel:         true,
			DefaultMeasurementColLabel:   true,
		}

		// If a field function is specified then we exclude any column that
		// is referenced in the function expression from being a tag column.
		if t.spec.Spec.FieldFn.Fn != nil {
			recordParam := t.spec.Spec.FieldFn.Fn.Parameters.List[0].Key.Name
			exprNode := t.spec.Spec.FieldFn.Fn
			colVisitor := newFieldFunctionVisitor(recordParam, tbl.Cols())

			// Walk the field function expression and record which columns
			// are referenced. None of these columns will be used as tag columns.
			semantic.Walk(colVisitor, exprNode)
			for k, v := range colVisitor.captured {
				excludeColumns[k] = v
			}
		}

		addTagsFromTable(t.spec.Spec, tbl, excludeColumns)
	}
	return writeTable(t.Ctx, t, tbl)
}

// fieldFunctionVisitor implements semantic.Visitor.
// fieldFunctionVisitor is used to walk the the field function expression
// of the `to` operation and to record all referenced columns. This visitor
// is only used when no tag columns are provided as input to the `to` func.
type fieldFunctionVisitor struct {
	columns  map[string]bool
	visited  map[semantic.Node]bool
	captured map[string]bool
	rowParam string
}

func newFieldFunctionVisitor(rowParam string, cols []flux.ColMeta) *fieldFunctionVisitor {
	columns := make(map[string]bool, len(cols))
	for _, col := range cols {
		columns[col.Label] = true
	}
	return &fieldFunctionVisitor{
		columns:  columns,
		visited:  make(map[semantic.Node]bool, len(cols)),
		captured: make(map[string]bool, len(cols)),
		rowParam: rowParam,
	}
}

// A field function is of the form `(r) => { Function Body }`, and it returns an object
// mapping field keys to values for each row r of the input. Visit records every column
// that is referenced in `Function Body`. These columns are either directly or indirectly
// used as value columns and as such need to be recorded so as not to be used as tag columns.
func (v *fieldFunctionVisitor) Visit(node semantic.Node) semantic.Visitor {
	if v.visited[node] {
		return v
	}
	if member, ok := node.(*semantic.MemberExpression); ok {
		if obj, ok := member.Object.(*semantic.IdentifierExpression); ok {
			if obj.Name == v.rowParam && v.columns[member.Property] {
				v.captured[member.Property] = true
			}
		}
	}
	v.visited[node] = true
	return v
}

func (v *fieldFunctionVisitor) Done(node semantic.Node) {}

func addTagsFromTable(spec *ToOpSpec, table flux.Table, exclude map[string]bool) {
	if cap(spec.TagColumns) < len(table.Cols()) {
		spec.TagColumns = make([]string, 0, len(table.Cols()))
	} else {
		spec.TagColumns = spec.TagColumns[:0]
	}
	for _, column := range table.Cols() {
		if column.Type == flux.TString && !exclude[column.Label] {
			spec.TagColumns = append(spec.TagColumns, column.Label)
		}
	}
	sort.Strings(spec.TagColumns)
}

// UpdateWatermark updates the watermark for the transformation for the `to` flux function.
func (t *ToTransformation) UpdateWatermark(id execute.DatasetID, pt execute.Time) error {
	return t.d.UpdateWatermark(pt)
}

// UpdateProcessingTime updates the processing time for the transformation for the `to` flux function.
func (t *ToTransformation) UpdateProcessingTime(id execute.DatasetID, pt execute.Time) error {
	return t.d.UpdateProcessingTime(pt)
}

// Finish is called after the `to` flux function's transformation is done processing.
func (t *ToTransformation) Finish(id execute.DatasetID, err error) {
	if err == nil {
		err = t.buf.Flush(t.Ctx)
	}
	t.d.Finish(err)
}

// ToDependencies contains the dependencies for executing the `to` function.
type ToDependencies struct {
	BucketLookup       BucketLookup
	OrganizationLookup OrganizationLookup
	PointsWriter       storage.PointsWriter
}

// Validate returns an error if any required field is unset.
func (d ToDependencies) Validate() error {
	if d.BucketLookup == nil {
		return &errors.Error{
			Code: errors.EInternal,
			Msg:  "missing bucket lookup dependency",
			Op:   toOp,
		}
	}
	if d.OrganizationLookup == nil {
		return &errors.Error{
			Code: errors.EInternal,
			Msg:  "missing organization lookup dependency",
			Op:   toOp,
		}
	}
	if d.PointsWriter == nil {
		return &errors.Error{
			Code: errors.EInternal,
			Msg:  "missing points writer dependency",
			Op:   toOp,
		}
	}
	return nil
}

type Stats struct {
	NRows    int
	Latest   time.Time
	Earliest time.Time
	NFields  int
	NTags    int
}

<<<<<<< HEAD
func (s *Stats) Update(o Stats) {
=======
func (s Stats) Update(o Stats) Stats {
>>>>>>> 7ad612b0
	s.NRows += o.NRows
	if s.Latest.IsZero() || o.Latest.Unix() > s.Latest.Unix() {
		s.Latest = o.Latest
	}

	if s.Earliest.IsZero() || o.Earliest.Unix() < s.Earliest.Unix() {
		s.Earliest = o.Earliest
	}

	if o.NFields > s.NFields {
		s.NFields = o.NFields
	}

	if o.NTags > s.NTags {
		s.NTags = o.NTags
	}
	return s
}

func writeTable(ctx context.Context, t *ToTransformation, tbl flux.Table) (err error) {
	span, ctx := tracing.StartSpanFromContext(ctx)
	defer span.Finish()

	spec := t.spec.Spec

	// cache tag columns
	columns := tbl.Cols()
	isTag := make([]bool, len(columns))
	for i, col := range columns {
		tagIdx := sort.SearchStrings(spec.TagColumns, col.Label)
		isTag[i] = tagIdx < len(spec.TagColumns) && spec.TagColumns[tagIdx] == col.Label
	}
	// do time
	timeColLabel := spec.TimeColumn
	timeColIdx := execute.ColIdx(timeColLabel, columns)

	if timeColIdx < 0 {
		return &flux.Error{
			Code: codes.Invalid,
			Msg:  "no time column detected",
		}
	}
	if columns[timeColIdx].Type != flux.TTime {
		return &flux.Error{
			Code: codes.Invalid,
			Msg:  fmt.Sprintf("column %s of type %s is not of type %s", timeColLabel, columns[timeColIdx].Type, flux.TTime),
		}
	}

	// prepare field function if applicable and record the number of values to write per row
	var fn *execute.RowMapPreparedFn
	if spec.FieldFn.Fn != nil {
		var err error
		if fn, err = t.fn.Prepare(columns); err != nil {
			return err
		}

	}

	builder, new := t.cache.TableBuilder(tbl.Key())
	if new {
		if err := execute.AddTableCols(tbl, builder); err != nil {
			return err
		}
	}

	measurementStats := make(map[string]Stats)
	measurementName := ""
	return tbl.Do(func(er flux.ColReader) error {
		var pointTime time.Time
		var points models.Points
		var tags models.Tags
		kv := make([][]byte, 2, er.Len()*2+2) // +2 for field key, value
	outer:
		for i := 0; i < er.Len(); i++ {
			measurementName = ""
			fields := make(models.Fields)
			kv = kv[:0]
			// Gather the timestamp and the tags.
			for j, col := range er.Cols() {
				switch {
				case col.Label == spec.MeasurementColumn:
					measurementName = string(er.Strings(j).Value(i))
				case col.Label == timeColLabel:
					valueTime := execute.ValueForRow(er, i, j)
					if valueTime.IsNull() {
						// skip rows with null timestamp
						continue outer
					}
					pointTime = valueTime.Time().Time()
				case isTag[j]:
					if col.Type != flux.TString {
						return &errors.Error{
							Code: errors.EInvalid,
							Msg:  "invalid type for tag column",
							Op:   toOp,
						}
					}
					// TODO(docmerlin): instead of doing this sort of thing, it would be nice if we had a way that allocated a lot less.
					kv = append(kv, []byte(col.Label), []byte(er.Strings(j).Value(i)))
				}
			}

			if pointTime.IsZero() {
				return &flux.Error{
					Code: codes.Invalid,
					Msg:  "timestamp missing from block",
				}
			}

			if measurementName == "" {
				return &flux.Error{
					Code: codes.Invalid,
					Msg:  fmt.Sprintf("no column with label %s exists", spec.MeasurementColumn),
				}
			}

			var fieldValues values.Object
			if fn == nil {
				if fieldValues, err = defaultFieldMapping(er, i); err != nil {
					return err
				}
			} else if fieldValues, err = fn.Eval(t.Ctx, i, er); err != nil {
				return err
			}

			fieldValues.Range(func(k string, v values.Value) {
				if v.IsNull() {
					fields[k] = nil
					return
				}
				switch v.Type().Nature() {
				case semantic.Float:
					fields[k] = v.Float()
				case semantic.Int:
					fields[k] = v.Int()
				case semantic.UInt:
					fields[k] = v.UInt()
				case semantic.String:
					fields[k] = v.Str()
				case semantic.Time:
					fields[k] = v.Time()
				case semantic.Bool:
					fields[k] = v.Bool()
				}
			})

			mstats := Stats{
				NRows:    1,
				Latest:   pointTime,
				Earliest: pointTime,
				NFields:  len(fields),
				NTags:    len(kv) / 2,
			}
			_, ok := measurementStats[measurementName]
			if ok {
<<<<<<< HEAD
				existing := measurementStats[measurementName]
				existing.Update(mstats)
				mstats = existing
=======
				mstats = measurementStats[measurementName].Update(mstats)
>>>>>>> 7ad612b0
			}
			measurementStats[measurementName] = mstats

			tags, _ = models.NewTagsKeyValues(tags, kv...)
			pt, err := models.NewPoint(measurementName, tags, fields, pointTime)
			if err != nil {
				return err
			}
			points = append(points, pt)

			if err := execute.AppendRecord(i, er, builder); err != nil {
				return err
			}
		}

		return t.buf.WritePoints(ctx, points)
	})
}

func defaultFieldMapping(er flux.ColReader, row int) (values.Object, error) {
	fieldColumnIdx := execute.ColIdx(defaultFieldColLabel, er.Cols())
	valueColumnIdx := execute.ColIdx(execute.DefaultValueColLabel, er.Cols())

	if fieldColumnIdx < 0 {
		return nil, &flux.Error{
			Code: codes.Invalid,
			Msg:  "table has no _field column",
		}
	}

	if valueColumnIdx < 0 {
		return nil, &flux.Error{
			Code: codes.Invalid,
			Msg:  "table has no _value column",
		}
	}

	value := execute.ValueForRow(er, row, valueColumnIdx)
	field := execute.ValueForRow(er, row, fieldColumnIdx)
	props := []semantic.PropertyType{
		{
			Key:   []byte(field.Str()),
			Value: value.Type(),
		},
	}
	fieldValueMapping := values.NewObject(semantic.NewObjectType(props))
	fieldValueMapping.Set(field.Str(), value)
	return fieldValueMapping, nil
}<|MERGE_RESOLUTION|>--- conflicted
+++ resolved
@@ -499,11 +499,7 @@
 	NTags    int
 }
 
-<<<<<<< HEAD
-func (s *Stats) Update(o Stats) {
-=======
 func (s Stats) Update(o Stats) Stats {
->>>>>>> 7ad612b0
 	s.NRows += o.NRows
 	if s.Latest.IsZero() || o.Latest.Unix() > s.Latest.Unix() {
 		s.Latest = o.Latest
@@ -660,13 +656,7 @@
 			}
 			_, ok := measurementStats[measurementName]
 			if ok {
-<<<<<<< HEAD
-				existing := measurementStats[measurementName]
-				existing.Update(mstats)
-				mstats = existing
-=======
 				mstats = measurementStats[measurementName].Update(mstats)
->>>>>>> 7ad612b0
 			}
 			measurementStats[measurementName] = mstats
 
